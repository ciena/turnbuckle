--- conflicted
+++ resolved
@@ -31,12 +31,6 @@
     spec:
       serviceAccountName: mock-manager
       containers:
-<<<<<<< HEAD
-        - name: mock
-          image: mock
-          imagePullPolicy: IfNotPresent
-=======
       - name: mock
         image: mock
         imagePullPolicy: IfNotPresent
->>>>>>> 315dadc2
