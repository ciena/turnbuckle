--- conflicted
+++ resolved
@@ -4,16 +4,8 @@
 resources:
   - ../base
 images:
-<<<<<<< HEAD
-  - name: mock
-    newName: rule-provider-mock
-    newTag: v0.0.1-alpha
-patchesStrategicMerge:
-  - ./patch-service.yaml
-=======
 - name: mock
   newName: rule-provider-mock
   newTag: v0.0.2-alpha
 patchesStrategicMerge:
-- ./patch-service.yaml
->>>>>>> 315dadc2
+- ./patch-service.yaml