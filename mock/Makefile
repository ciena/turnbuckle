# Copyright 2021 Ciena Corporation.
# 
# Licensed under the Apache License, Version 2.0 (the "License");
# you may not use this file except in compliance with the License.
# You may obtain a copy of the License at
# 
#     http://www.apache.org/licenses/LICENSE-2.0
# 
# Unless required by applicable law or agreed to in writing, software
# distributed under the License is distributed on an "AS IS" BASIS,
# WITHOUT WARRANTIES OR CONDITIONS OF ANY KIND, either express or implied.
# See the License for the specific language governing permissions and
# limitations under the License.

# Capture version informaton from version file
VERSION=$(shell head -1 ../VERSION)

# Image URL to use all building/pushing image targets
DOCKER_REGISTRY ?= dockerhub.com
DOCKER_TAG ?= $(VERSION)
DOCKER_MANAGER_REPOSITORY ?= rule-provider-mock

ifeq ($(DOCKER_REGISTRY),)
IMG ?= $(DOCKER_MANAGER_REPOSITORY):$(DOCKER_TAG)
else
IMG ?= $(DOCKER_REGISTRY)/$(DOCKER_MANAGER_REPOSITORY):$(DOCKER_TAG)
endif

# Setting SHELL to bash allows bash commands to be executed by recipes.
# This is a requirement for 'setup-envtest.sh' in the test target.
# Options are set to exit when a recipe line exits non-zero or a piped command fails.
SHELL = /usr/bin/env bash -o pipefail
.SHELLFLAGS = -ec

.DEFAULT_GOAL:=help

.PHONY: all
all: build

##@ General

# The help target prints out all targets with their descriptions organized
# beneath their categories. The categories are represented by '##@' and the
# target descriptions by '##'. The awk commands is responsible for reading the
# entire set of makefiles included in this invocation, looking for lines of the
# file as xyz: ## something, and then pretty-format the target and help. Then,
# if there's a line with ##@ something, that gets pretty-printed as a category.
# More info on the usage of ANSI control characters for terminal formatting:
# https://en.wikipedia.org/wiki/ANSI_escape_code#SGR_parameters
# More info on the awk command:
# http://linuxcommand.org/lc3_adv_awk.php

.PHONY: help
help: ## Display this help.
	@awk 'BEGIN {FS = ":.*##"; printf "\nUsage:\n  make \033[36m<target>\033[0m\n"} /^[a-zA-Z_0-9-]+:.*?##/ { printf "  \033[36m%-15s\033[0m %s\n", $$1, $$2 } /^##@/ { printf "\n\033[1m%s\033[0m\n", substr($$0, 5) } ' $(MAKEFILE_LIST)

##@ Development

venv: ## Create python virtual environment and install requirements
	virtualenv -p python3.7 venv

requirements: ## Install python requirements
	pip install -r requirements.txt

.PHONY: protos ## Generate python bindings to gRPC protos
protos:  venv ../apis/ruleprovider.proto
	python -m grpc_tools.protoc -I .. --python_out=. --grpc_python_out=. ../apis/ruleprovider.proto

##@ Build

.PHONY: run
run: ## Run the mock controller locally
	kopf run --verbose --debug --all-namespaces controller.py

.PHONY: docker-build
docker-build: ## Build docker image for the mock controller
	docker build -t ${IMG} -f Dockerfile .

.PHONY: docker-push
docker-push: ## Push docker image with the manager.
	docker push ${IMG}

.PHONY: clean
clean: ## Delete build and/or temporary artifacts
	rm -rf ./bin ./*.out ./*.log $$(find . -name __pycache__)

##@ Deployment

.PHONY: install
install: ## Install the rule provider mock CRD into the K8s cluster specified in ~/.kube/config.
	kubectl apply --wait -f ./apis/ruleprovider_crd.yaml -f ./apis/costprovider_crd.yaml

.PHONY: uninstall
uninstall:  ## Uninstall the rule provider mock CRD from the K8s cluster specified in ~/.kube/config. 
	kubectl delete --ignore-not-found --wait -f ./apis/ruleprovider_crd.yaml -f ./apis/costprovider_crd.yaml

.PHONY: deploy
deploy: manifests kustomize  ## Deploy controller to the K8s cluster specified in ~/.kube/config.
<<<<<<< HEAD
	cd manifests/deploy && $(KUSTOMIZE) edit set image mock=${IMG}
	$(KUSTOMIZE) build manifests/deploy | kubectl apply --wait -f -

.PHONY: undeploy
undeploy: ## Undeploy controller from th K8s cluster specified in ~/.kube/config.
	$(KUSTOMIZE) build manifests/deploy | kubectl delete --ignore-not-found --wait -f -
=======
	cd manifests/deploy && $(KUSTOMIZE)  edit set image mock=${IMG}
	$(KUSTOMIZE)  build manifests/deploy | kubectl apply --wait -f -

.PHONY: undeploy
undeploy: kustomize ## Undeploy controller from th K8s cluster specified in ~/.kube/config.
	$(KUSTOMIZE)  build manifests/deploy | kubectl delete --ignore-not-found --wait -f -
>>>>>>> 315dadc2

.PHONY: tail-log
tail-log: ## tail the log of the controller
	kubectl logs -f deploy/mock-controller

KUSTOMIZE = $(shell pwd)/bin/kustomize
.PHONY: kustomize
kustomize: ## Download kustomize locally if necessary.
	$(call go-get-tool,$(KUSTOMIZE),sigs.k8s.io/kustomize/kustomize/v3@v3.8.7)

PROJECT_DIR := $(shell dirname $(abspath $(lastword $(MAKEFILE_LIST))))
define go-get-tool
@[ -f $(1) ] || { \
set -e ;\
TMP_DIR=$$(mktemp -d) ;\
cd $$TMP_DIR ;\
go mod init tmp ;\
echo "Downloading $(2)" ;\
GOBIN=$(PROJECT_DIR)/bin go get $(2) ;\
rm -rf $$TMP_DIR ;\
}
endef
<|MERGE_RESOLUTION|>--- conflicted
+++ resolved
@@ -96,21 +96,12 @@
 
 .PHONY: deploy
 deploy: manifests kustomize  ## Deploy controller to the K8s cluster specified in ~/.kube/config.
-<<<<<<< HEAD
-	cd manifests/deploy && $(KUSTOMIZE) edit set image mock=${IMG}
-	$(KUSTOMIZE) build manifests/deploy | kubectl apply --wait -f -
-
-.PHONY: undeploy
-undeploy: ## Undeploy controller from th K8s cluster specified in ~/.kube/config.
-	$(KUSTOMIZE) build manifests/deploy | kubectl delete --ignore-not-found --wait -f -
-=======
 	cd manifests/deploy && $(KUSTOMIZE)  edit set image mock=${IMG}
 	$(KUSTOMIZE)  build manifests/deploy | kubectl apply --wait -f -
 
 .PHONY: undeploy
 undeploy: kustomize ## Undeploy controller from th K8s cluster specified in ~/.kube/config.
 	$(KUSTOMIZE)  build manifests/deploy | kubectl delete --ignore-not-found --wait -f -
->>>>>>> 315dadc2
 
 .PHONY: tail-log
 tail-log: ## tail the log of the controller
