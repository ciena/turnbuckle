resources:
- manager.yaml

generatorOptions:
  disableNameSuffixHash: true

configMapGenerator:
- files:
  - controller_manager_config.yaml
  name: manager-config
apiVersion: kustomize.config.k8s.io/v1beta1
kind: Kustomization
images:
- name: controller
  newName: constraint-policy-manager
<<<<<<< HEAD
  newTag: v0.0.1-alpha
=======
  newTag: v0.0.2-alpha
>>>>>>> 315dadc2
<|MERGE_RESOLUTION|>--- conflicted
+++ resolved
@@ -13,8 +13,4 @@
 images:
 - name: controller
   newName: constraint-policy-manager
-<<<<<<< HEAD
-  newTag: v0.0.1-alpha
-=======
-  newTag: v0.0.2-alpha
->>>>>>> 315dadc2
+  newTag: v0.0.2-alpha